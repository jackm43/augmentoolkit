import os
import json
import re
import sys
from tqdm import asyncio as tqdmasyncio
<<<<<<< HEAD
=======
from augmentoolkit.utils.make_id import make_id
from augmentoolkit.utils.write_output_to_file import write_output_to_file
>>>>>>> bf1e5df8
from augmentoolkit.generation_functions.safe_formatter import safe_format
from nltk.tokenize import sent_tokenize
import matplotlib.pyplot as plt
from collections import Counter
import logging
from math import ceil
import traceback
import glob
import yaml

from augmentoolkit.utils.create_conv_starter import create_conv_starter
from augmentoolkit.utils.extract_steps import extract_steps
from augmentoolkit.utils.escape_unescaped_quotes import escape_unescaped_quotes

from augmentoolkit.generation_functions import (
    extract_question_answer,
    identify_duplicates,
    process_multiturn_functions,
    extract_name,
    random_name,
    strip_steps,
)
from augmentoolkit.generation_functions.format_qatuples import format_qatuples

from augmentoolkit.generation_functions.generation_step_class import GenerationStep
from augmentoolkit.generation_functions.special_instructions import special_instructions

with open("./config.yaml", "r") as file:
    obj_conf = yaml.safe_load(file)

DEFAULT_PROMPT_PATH = obj_conf["PATH"]["DEFAULT_PROMPTS"]

def extract_qa_tuples(text):
    pattern = r"\*\*QUESTION:\*\*\s*((?:.|\n)*?)\s*\*\*ANSWER:\*\*\s*((?:.|\n)*?)(?=\s*\*\*QUESTION:\*\*|\Z)"
    matches = re.findall(
        pattern, text + "\n\n**QUESTION:**", re.DOTALL
    )  # The addition is a hack to get around the tricky lookahead problem
    return [(question.strip(), answer.strip()) for question, answer in matches]

import os


# Also used basically everywhere:
<<<<<<< HEAD
def write_output_to_file(output, directory, uuid):
    # Ensure directory exists
    if not os.path.exists(directory):
        os.makedirs(directory)

    # Define the file path using the directory and UUID
    file_path = os.path.join(directory, f"{uuid}.yaml")

    # Write the output to the file
    with open(file_path, "w") as file:
        file.write(output)
=======
def convert_logging_to_dataset(directory):
    print("entering saving mode")
    # found a solution to overfitting on the examples:
    # TRAIN WITHOUT THEM
    # This will produce a WEALTH of instruct data
    # fucking awesome, hopefully
    # also it's also about the domain, lmao
    # so more domain knowledge
    
    output_dir = os.path.join(obj_conf["PATH"]["OUTPUT"], directory)
    
    output_file_path = os.path.join(obj_conf["PATH"]["OUTPUT"], directory + "_DATAGEN_OUTPUT.jsonl")
    
    
    
    if not os.path.exists(output_dir):
        raise Exception("ERROR!! Trying to convert a logging directory to a dataset, when that directory does not exist!")
        
    with open(output_file_path, "w") as f:
        existing_files = glob.glob(
            os.path.join(output_dir, "*.yaml")
        )
        
        for file in existing_files:
            with open(file,'r') as file2:
                file_list_of_dicts = yaml.safe_load(file2)
                
            # print(file_list_of_dicts)
            
            sysprompt = {"from": "system", "value": file_list_of_dicts[0]["content"]}
            input = {"from": "human", "value": file_list_of_dicts[-2]["content"]}
            output = {"from": "gpt", "value": file_list_of_dicts[-1]["content"]}
            
            json_to_write = {"conversations": [sysprompt, input, output]}
            
            f.write(json.dumps(json_to_write) + "\n")
    print("...Converted successfully (we think)")
    
    
    
    
    
    
def convert_revised_questions_to_question_generation_training(qa_tuples_by_paragraph, use_filenames):
    print("entering saving mode")
    # found a solution to overfitting on the examples:
    # TRAIN WITHOUT THEM
    # This will produce a WEALTH of instruct data
    # fucking awesome, hopefully
    # also it's also about the domain, lmao
    # so more domain knowledge
    
    output_file_path = os.path.join(obj_conf["PATH"]["OUTPUT"], "questions_generation_dataset.jsonl")
    
    if use_filenames:
        question_generation_prompt = os.path.join(obj_conf["PATH"]["PROMPTS"], "qatuples_gen_filenames.yaml")
    else:
        question_generation_prompt = os.path.join(obj_conf["PATH"]["PROMPTS"], "qatuples_gen_no_filenames.yaml")
>>>>>>> bf1e5df8

    with open(question_generation_prompt, "r") as f:
        qgen_prompt_full = yaml.safe_load(f)
        
        sysprompt = qgen_prompt_full[0]["content"]
        input_template = qgen_prompt_full[-1]["content"]
    
    # revised_questions_output_path = os.path.join(obj_conf["PATH"]["OUTPUT"], "qatuples_revised")
    with open(output_file_path, 'w') as out_file:
        for qatup_group in qa_tuples_by_paragraph:
            answer = format_qatuples(qatup_group)
            text = qatup_group[0][2]
            
            # print(text)
            if not use_filenames:
                input_text = safe_format(input_template, text=text)
            else:
                textname = qatup_group[0][3]
                input_text = safe_format(input_template, text=text, textname=textname)
            sysprompt_obj = {"from": "system", "value": sysprompt}
            input_obj = {"from": "human", "value": input_text}
            answer_obj = {"from": "gpt", "value": answer}
            
            convo = [sysprompt_obj, input_obj, answer_obj]
            out_file.write(json.dumps(convo) + "\n")

    print("...Converted successfully (we think)")
    
    
    
    

def convert_logging_to_dataset(directory):
    print("entering saving mode")
    # found a solution to overfitting on the examples:
    # TRAIN WITHOUT THEM
    # This will produce a WEALTH of instruct data
    # fucking awesome, hopefully
    # also it's also about the domain, lmao
    # so more domain knowledge
    
    output_dir = os.path.join(obj_conf["PATH"]["OUTPUT"], directory)
    
    output_file_path = os.path.join(obj_conf["PATH"]["OUTPUT"], directory + "_DATAGEN_OUTPUT.jsonl")
    
    
    
    if not os.path.exists(output_dir):
        raise Exception("ERROR!! Trying to convert a logging directory to a dataset, when that directory does not exist!")
        
    with open(output_file_path, "w") as f:
        existing_files = glob.glob(
            os.path.join(output_dir, "*.txt")
        )
        
        for file in existing_files:
            with open(file,'r') as file2:
                file_list_of_dicts = yaml.safe_load(file2)
                
            # print(file_list_of_dicts)
            
            sysprompt = {"from": "system", "value": file_list_of_dicts[0]["content"]}
            input = {"from": "human", "value": file_list_of_dicts[-2]["content"]}
            output = {"from": "gpt", "value": file_list_of_dicts[-1]["content"]}
            
            json_to_write = {"conversations": [sysprompt, input, output]}
            
            f.write(json.dumps(json_to_write) + "\n")
    print("...Converted successfully (we think)")
    
    
    
    
    
    
def convert_revised_questions_to_question_generation_training(qa_tuples_by_paragraph, use_filenames):
    print("entering saving mode")
    # found a solution to overfitting on the examples:
    # TRAIN WITHOUT THEM
    # This will produce a WEALTH of instruct data
    # fucking awesome, hopefully
    # also it's also about the domain, lmao
    # so more domain knowledge
    
    output_file_path = os.path.join(obj_conf["PATH"]["OUTPUT"], "questions_generation_dataset.jsonl")
    
    if use_filenames:
        question_generation_prompt = os.path.join(obj_conf["PATH"]["PROMPTS"], "qatuples_gen_filenames.yaml")
    else:
        question_generation_prompt = os.path.join(obj_conf["PATH"]["PROMPTS"], "qatuples_gen_no_filenames.yaml")

    with open(question_generation_prompt, "r") as f:
        qgen_prompt_full = yaml.safe_load(f)
        
        sysprompt = qgen_prompt_full[0]["content"]
        input_template = qgen_prompt_full[-1]["content"]
    
    # revised_questions_output_path = os.path.join(obj_conf["PATH"]["OUTPUT"], "qatuples_revised")
    with open(output_file_path, 'w') as out_file:
        for qatup_group in qa_tuples_by_paragraph:
            answer = format_qatuples(qatup_group)
            text = qatup_group[0][2]
            
            # print(text)
            if not use_filenames:
                input_text = safe_format(input_template, text=text)
            else:
                textname = qatup_group[0][3]
                input_text = safe_format(input_template, text=text, textname=textname)
            sysprompt_obj = {"from": "system", "value": sysprompt}
            input_obj = {"from": "human", "value": input_text}
            answer_obj = {"from": "gpt", "value": answer}
            
            convo = [sysprompt_obj, input_obj, answer_obj]
            out_file.write(json.dumps(convo) + "\n")

    print("...Converted successfully (we think)")
    
    
    
    

def extract_reasoning_from_context_check(response):
    # print("\n----\/----\n RESPONSE:")
    # print(response)
    # print("\n\n\n---/\---\n\n")
    decision_pattern = re.compile(r"Final judgment:(.+)", re.IGNORECASE)
    determination = decision_pattern.search(response)
    if determination:
        determination = determination.group(1).strip()
    if not determination:
        print("Did not contain a determination! MEGA MODEL FAIL LOOK INTO THIS EVAN!!!")
        return None, response
    if "PASS" in determination:
        print("Leaving be...")
        return (True, response)  # , completion
    elif "REWORD" in determination:
        print("Rewording...")
        q, a = extract_question_answer.extract_question_answer(response)
        print((q, a))
        if "the provided" in a.lower(): # catch infrequent cases where the reworded answer contains reference to provided information
            print("'The provided' found in reworded answer -- Setting to None...")
            return (False, response)
        if "the reworded" in a.lower(): # Catch infrequent cases where it talks about the reworded question and answer pair
            print("'The reworded' found in reworded answer -- Setting to None...")
            return (False, response)
        if "mention" in a.lower():
            print("'Mention' found in reworded answer -- Setting to None...")
            return (False, response)
        if "no information" in a.lower():
            print("'No information' found in reworded answer -- Setting to None...")
            return (False, response)
        if "follow the instructions in a separate" in a.lower():
            print("'Follow the instructions in a separate' found in reworded answer -- Setting to None...")
            return (False, response)
        return (q, a)  # (q, a, qatuple[2], qatuple[3]), completion
    elif "FAIL" in determination:
        print("Setting to None...")
        return (False, response)  # , completion
    else:
        print("Did not contain relevant or irrelevant! Retrying")
        # print("!!! RESPONSE !!!")
        # print("\n\n\n---\/---\n\n")
        # print(response)
        # print("\n\n\n---/\---\n\n")
        raise Exception("error in judgement extraction (ans relevancy)")

# Postprocessing function for question/answer validation
async def repair_qatuple_context(
    idx,
    tup,
    engine_wrapper,
    writepath,
    vetted_qa_tuples,
    use_filenames=False,
    completion_mode=None,
    logging_level=logging.INFO,
):
    # NOTE set up the generation step
    context_repairer_path = "check_qatuple_context_no_filenames"
    if use_filenames:
        context_repairer_path = "check_qatuple_context_filenames"
    if completion_mode:
        context_repairer_path = context_repairer_path + ".txt"
    else:
        context_repairer_path = context_repairer_path + ".yaml"

    repair_context_regex = re.compile(
        r"Reasoning and thought process \(be thorough\):(.+)",
        re.DOTALL | re.IGNORECASE,
    )
    context_repairer = GenerationStep(
        prompt_path=context_repairer_path,
        regex=repair_context_regex,
        sampling_params={
            "max_tokens": 2000,
            "stop": [
                "### Response",
                "\n\n\n\n\n\n\n\n\n\n\n\n\n",
                "</s>",
                "# Input:",
                "[INST]",
                "### Instruction",
                "[INST",
                "<|eot_id|>",
                "<|start_header_id|>",
                "<|end_header_id|>",
            ],
            "temperature": 0.2,
        },
        completion_mode=completion_mode,
        retries=1,
        engine_wrapper=engine_wrapper,
        logging_level=logging_level,
        output_processor=extract_reasoning_from_context_check,
        prompt_folder=obj_conf["PATH"]["PROMPTS"],
        default_prompt_folder=DEFAULT_PROMPT_PATH,
        use_stop=obj_conf["SYSTEM"]["STOP"]
    )

    # Resume normal control flow
    file_path = os.path.join(writepath, f"revised_{idx}.json")
    if os.path.exists(file_path):
        with open(file_path, "r", encoding="utf-8") as f:
            content = f.read()  # Read the file once and store its content
            print(file_path)
            if content == "failed":
                print("Loaded failed file")
                vetted_qa_tuples[idx] = None
                return None
            print("Loaded file:")
            print(content)
            try:
                data = json.loads(content)  # Convert the string back to JSON
                vetted_qa_tuples[idx] = (data[0], data[1], data[2], data[3], data[4], data[5], data[6])
                return None
            except json.JSONDecodeError:
                print("JSON decode error with the contents:", content)

    try:
        revision_id = make_id()
        revision, revision_output = await context_repairer.generate(
            arguments={
                "textname": tup[3],
                "question": tup[0],
                "answer": tup[1],
            }
        )
        write_output_to_file(
            revision_output,
            obj_conf["PATH"]["OUTPUT"] + "/question_context_revision_generations",
            revision_id,
        )  # incidentally, identifying the problem and fixing it in the same step (without another planning step) works a lot better than identifying it and then trying to fix it in the next step.
        if isinstance(revision[0], str):  # if the thing was reworded
            vetted_qa_tuples[idx] = (
                revision[0],
                revision[1],
                tup[2],
                tup[3],
                tup[4],
                tup[5],
                tup[6]
            )  # replace the old tuple with the new one, revision doesn't have text name so we keep the old one
        elif not revision[0]:
            vetted_qa_tuples[
                idx
            ] = None  # prepare item for deletion later; right now we just store it as None because indexes
        # else, if it passed, we just leave it be.

        # Write in-progress
        if not os.path.exists(writepath):
            os.makedirs(writepath)

        if vetted_qa_tuples[idx]:
            with open(file_path, "w") as file:
                json.dump(vetted_qa_tuples[idx], file, indent=4)
        else:
            with open(file_path, "w") as file:
                file.write("failed")

    except Exception as e:
        print("!!! ERROR!", e)
        traceback.print_exc()


def parse_answer_accuracy_validation(response):
    determination_pattern = re.compile(
        r"Overall Accuracy Determination:(.+)", re.DOTALL
    )
    try:
        determination = determination_pattern.search(response).group(1).strip()
    except Exception as e:
        print("Error encountered, model messed up output format")
        print(e)
        return (False, response)
    if (
        "inaccurate" in determination.lower()
        or "Inaccurate" in determination.lower()
        or "mostly" in determination.lower()
        or "partial" in determination.lower()
        or "irrelevant" in determination.lower()
    ):  # The "mostly" is there to catch "mostly accurate" which the model says occasionally, and which actually means inaccurate.
        return (False, response)
    elif "accurate" in determination.lower():
        return (True, response)
    else:
        print("Answer accuracy validation made a mistake")
        raise Exception("answer accuracy validation did not include a judgement")


# Control flow helpers -- Question/Answer Validation
async def vet_answer_accuracy_loop(
    qa_tuple,
    run_id,
    engine_wrapper=None,
    double_check_counter=3,
    completion_mode=None,
    logging_level=None,
    file_path=None,
):
    # NOTE Set up answer check generation step
    prompt_path_ans_accuracy_check = "check_answer"
    if completion_mode:
        prompt_path_ans_accuracy_check = prompt_path_ans_accuracy_check + ".txt"
    else:
        prompt_path_ans_accuracy_check = prompt_path_ans_accuracy_check + ".yaml"
    check_ans_accuracy_regex = re.compile(
        r"Reasoning and thought process \(the text is your single source of truth\):\n(.+)",
        re.DOTALL,
    )
    # TODO performance improvement could be gained by using async for to do the checks simultaneously
    answer_accuracy_checker = GenerationStep(
        prompt_path=prompt_path_ans_accuracy_check,
        regex=check_ans_accuracy_regex,
        sampling_params={
            "max_tokens": 1500,
            "stop": [
                "### Response",
                "\n\n\n\n\n",
                "</s>",
                "# Input:",
                "[INST]",
                "### Instruction",
                "[INST",
                "<|eot_id|>",
                "<|start_header_id|>",
                "<|end_header_id|>",
            ],
            "temperature": 0.2,
        },
        completion_mode=completion_mode,
        retries=1,
        engine_wrapper=engine_wrapper,
        logging_level=logging_level,
        output_processor=parse_answer_accuracy_validation,
        prompt_folder=obj_conf["PATH"]["PROMPTS"],
        default_prompt_folder=DEFAULT_PROMPT_PATH,
        use_stop=obj_conf["SYSTEM"]["STOP"],
    )

    # Resume normal control flow code

    try:
        qtuple = qa_tuple
        # print(
        # f"\n\nStarting ACCURACY loop for question: {qtuple[0]}, context: {qtuple[2]}"
        # )
        passed_checks = 0
        times_checked = 0
        dissenting_reasoning = ""
        while times_checked < double_check_counter:
            check_id = make_id()
            # print(
            # f"\n\nACCURACY CALL CHECK ANSWER: {qtuple[0]}, context: {qtuple[2]}, retries: {total_retries}, dissenting reasoning: {dissenting_reasoning}"
            # )
            judgement, answer_accuracy_output = await answer_accuracy_checker.generate(
                arguments={
                    "text": qtuple[2],
                    "question": qtuple[0],
                    "answer": qtuple[1],
                }
            )
            write_output_to_file(
                answer_accuracy_output,
                obj_conf["PATH"]["OUTPUT"] + "/check_answer_accuracy_generations",
                run_id + "--check--" + check_id,
            )
            if not judgement[0]:  # if not accurate
                dissenting_reasoning = judgement[1]
                print("\nNegative Vote Cast! Here was the reasoning:\n")
                print(dissenting_reasoning)
            else:
                passed_checks += 1
            times_checked += 1
            if passed_checks >= ceil(double_check_counter / 2):
                break
            failed_checks = times_checked - passed_checks
            if failed_checks >= ceil(double_check_counter / 2):
                break

        if passed_checks >= ceil(double_check_counter / 2):  # if question checks passed
            # print(f"\n\ANSWER ACCURACY CHECKS PASSED retries: {total_retries}")
            return qtuple
        else:
            print("Answer accuracy validation failed! Tossing")
            with open(file_path, "w") as file:
                    file.write("failed")
            return
    except Exception as e:
        print("!!ERROR!!")
        print(e)
        traceback.print_exc()

    with open(file_path, "w") as file:
        file.write("failed")
    return


def parse_answer_relevancy_validation_step(thought_process):
    judgement_pattern = re.compile(
        r"Explanation of Judgment:(.+)", re.DOTALL | re.IGNORECASE
    )
    try:
        determination = judgement_pattern.search(thought_process).group(1).strip()
        if (
            "irrelevant" in determination.lower()
            or "mostly" in determination.lower()
            or "partial" in determination.lower()
            or "introduces information not present in the text" in determination.lower()
        ):  # Hack to get around faulty outputs
            return (False, thought_process)  # , completion
        elif "relevant" in determination or "Relevant" in determination:
            return (True, thought_process)  # , completion
        else:
            print(f"Answer relevancy parsing failed! Retrying! {judgement_pattern}")
            raise Exception("error in judgement extranction (ans relevancy)")
    except Exception as e:
        print("Model did not provide a judgement")
        print(e)
        # raise Exception("retry")
        return (False, thought_process)


async def vet_answer_relevance_loop(
    qa_tuple,
    run_id,
    engine_wrapper=None,
    double_check_counter=3,
    completion_mode=None,
    logging_level=None,
    file_path=None,
):
    # NOTE Set up answer check generation step
    prompt_path_ans_relevancy_check = "check_answer_relevancy_with_text"
    check_ans_relevancy_regex = re.compile(
        r"Reasoning and thought process \(be careful about extra details, even vague ones\):\n(.+)",
        re.DOTALL | re.IGNORECASE,
    )

    if completion_mode:
        prompt_path_ans_relevancy_check = prompt_path_ans_relevancy_check + ".txt"
    else:
        prompt_path_ans_relevancy_check = prompt_path_ans_relevancy_check + ".yaml"

    answer_relevancy_checker = GenerationStep(
        prompt_path=prompt_path_ans_relevancy_check,
        regex=check_ans_relevancy_regex,
        sampling_params={
            "max_tokens": 1500,
            "stop": [
                "### Response",
                "\n\n\n\n\n\n",
                "</s>",
                "# Input:",
                "[INST]",
                "### Instruction",
                "[INST",
                "<|eot_id|>",
                "<|start_header_id|>",
                "<|end_header_id|>",
            ],
            "temperature": 0.2,
        },
        completion_mode=completion_mode,
        retries=1,
        engine_wrapper=engine_wrapper,
        logging_level=logging_level,
        output_processor=parse_answer_relevancy_validation_step,
        prompt_folder=obj_conf["PATH"]["PROMPTS"],
        default_prompt_folder=DEFAULT_PROMPT_PATH,
        use_stop=obj_conf["SYSTEM"]["STOP"]
    )

    # Resume normal control flow code
    try:
        qtuple = qa_tuple
        # print(
        # f"\n\nStarting RELEVANCE loop for question: {qtuple[0]}, context: {qtuple[2]}"
        # )
        passed_checks = 0
        times_checked = 0
        dissenting_reasoning = ""
        while times_checked < double_check_counter:
            check_id = make_id()
            
            # print(
            # f"\n\nRELEVANCE CALL CHECK ANSWER: {qtuple[0]}, context: {qtuple[2]}, retries: {total_retries}, dissenting reasoning: {dissenting_reasoning}"
            # )
            (
                judgement,
                answer_relevancy_output,
            ) = await answer_relevancy_checker.generate(
                arguments={
                    "text": qtuple[2],
                    "question": qtuple[0],
                    "answer": qtuple[1],
                }
            )
            write_output_to_file(
                answer_relevancy_output,
                obj_conf["PATH"]["OUTPUT"] + "/check_answer_relevancy_generations",
                check_id,
            )
            if not judgement[0]:  # if not relevant
                dissenting_reasoning = judgement[1]
                print("\nNegative Vote Cast! Here was the reasoning:\n")
                print(dissenting_reasoning)
            else:
                passed_checks += 1
            times_checked += 1
            if passed_checks >= ceil(double_check_counter / 2):
                break
            failed_checks = times_checked - passed_checks
            if failed_checks >= ceil(double_check_counter / 2):
                break

        if passed_checks >= ceil(double_check_counter / 2):  # if question checks passed
            # print(f"\n\ANSWER ACCURACY CHECKS PASSED retries: {total_retries}")
            return await vet_answer_accuracy_loop(
                qtuple,
                run_id,
                engine_wrapper=engine_wrapper,
                double_check_counter=double_check_counter,
                completion_mode=completion_mode,
                logging_level=logging_level,
                file_path=file_path
            )
        else:
            print("Answer relevancy validation failed! Tossing")
            with open(file_path, "w") as file:
                    file.write("failed")
            return
    except Exception as e:
        print("!!ERROR!!")
        print(e)
        traceback.print_exc()

    with open(file_path, "w") as file:
        file.write("failed")
    return


def parse_validation_step(response):
    # print("!!! RESPONSE !!!")
    # print(response)
    decision_pattern = re.compile(r"Critical Evaluation and Final Judgment:(.+)", re.DOTALL | re.IGNORECASE)
    determination = decision_pattern.search(response).group(1).strip()
    # print("!!! DETERMINATION !!!")
    # print(determination)
    if (
        "irrelevant" in determination
        or "Irrelevant" in determination.lower()
        or "mostly" in determination.lower()
        or "partial" in determination.lower()
        or "introduces information not present in the text" in determination.lower()
    ):
        return (
            False,
            response,
        )  # TODO ensure that in the control flow code it passes on (False, response), completion
    elif "relevant" in determination.lower():
        return (True, response)  # TODO same as above(True, response), completion
    else:
        print("Did not contain relevant or irrelevant! Retrying")
        raise Exception(
            "Validation step screwed up and did not reach a conclusion! Retrying!"
        )


async def vet_question_loop(
    qa_tuple,
    question_group_id=None,
    engine_wrapper=None,
    qa_tuples_dir=None, # idx is qa_tuple[5]. Really should've used a dict at this point, oh well.
    vetted_qa_tuples=None,
    double_check_counter=3,
    completion_mode=None,
    logging_level=None,
):
    try:
        file_path = os.path.join(qa_tuples_dir, f"para_{qa_tuple[5]}_q_{qa_tuple[6]}.json")
        idx = qa_tuple[5]
        # Check for existing qa tuples
        existing_files = glob.glob(
            os.path.join(qa_tuples_dir, f"para_{idx}_q_{qa_tuple[6]}.json")
        )  # check if qs already exist

        if len(existing_files) > 0:  # If files exist, skip this paragraph entirely
            print(f"Loading file")
            for file_path in existing_files:
                with open(file_path, "r") as file:
                    file_body = file.read()
                    if file_body == "failed":
                        qa_tuple = None
                    else:
                        file.seek(0)
                        qa_tuple = tuple(json.loads(file_body))
                vetted_qa_tuples.append(qa_tuple)
            return
        
        
        # NOTE Set up question check generation step
        prompt_path_q_check = "check_question"
        check_q_regex = re.compile(
            r"Reasoning and thought process \(be careful around \"how\" and \"why\" questions\):(.+)",
            re.DOTALL | re.IGNORECASE,
        )

        if completion_mode:
            prompt_path_q_check = prompt_path_q_check + ".txt"
        else:
            prompt_path_q_check = prompt_path_q_check + ".yaml"

        question_checker = GenerationStep(
            prompt_path=prompt_path_q_check,
            regex=check_q_regex,
            sampling_params={
                "max_tokens": 1500,
                "stop": [
                    "### Response",
                    "\n\n\n\n\n",
                    "</s>",
                    "# Input:",
                    "[INST]",
                    "### Instruction",
                    "[INST",
                    "<|eot_id|>",
                    "<|start_header_id|>",
                    "<|end_header_id|>",
                ],
                "temperature": 0.2,
            },
            completion_mode=completion_mode,
            retries=1,
            engine_wrapper=engine_wrapper,
            logging_level=logging_level,
            output_processor=parse_validation_step,
            prompt_folder=obj_conf["PATH"]["PROMPTS"],
            default_prompt_folder=DEFAULT_PROMPT_PATH,
            use_stop=obj_conf["SYSTEM"]["STOP"],
        )

        # NOTE Set up generate new question step
        # MODIFICATION: so that the conversations make sense, we just toss failed questions, rather than regenning. They're plentiful enough.
        try:
            qtuple = qa_tuple
            # print(
            #     f"\n\nStarting QUESTION loop for question: {qtuple[0]}, context: {qtuple[2]}"
            # )
            run_id = question_group_id + "--subquestion--" + make_id()
            passed_checks = 0
            times_checked = 0
            dissenting_reasoning = ""
            if obj_conf["SKIP"]["QUESTION_CHECK"]:
                print("DEBUG: Skipping question check")
                return await vet_answer_accuracy_loop(
                    qtuple,
                    run_id,
                    engine_wrapper=engine_wrapper,
                    double_check_counter=double_check_counter,
                    completion_mode=completion_mode,
                    logging_level=logging_level,
                    file_path=file_path
                )
            while times_checked < double_check_counter:
                check_id = make_id()
                # print(
                #     f"\n\nQUESTION CALL CHECK ANSWER: {qtuple[0]}, context: {qtuple[2]}, retries: {total_retries}, dissenting reasoning: {dissenting_reasoning}"
                # )
                judgement, check_q_output = await question_checker.generate(
                    arguments={"text": qtuple[2], "question": qtuple[0], "answer": qtuple[1]}
                )

                # Now we need to put the judgement together into the format it expects it to be in

                write_output_to_file(
                    check_q_output,
                    obj_conf["PATH"]["OUTPUT"] + "/check_question_generations",
                    run_id + "--check--" + check_id,
                )
                
                # print("JUDGEMENT:")
                # print(judgement)
                if not judgement[0]:  # if not relevant
                    dissenting_reasoning = judgement[1]
                    print("\nNegative Vote Cast! Here was the reasoning:\n")
                    print(dissenting_reasoning)
                    print(f"ID: {check_id}")
                else:
                    passed_checks += 1
                times_checked += 1
                if passed_checks >= ceil(double_check_counter / 2):
                    break
                failed_checks = times_checked - passed_checks
                if failed_checks >= ceil(double_check_counter / 2):
                    break

            if passed_checks >= ceil(
                double_check_counter / 2
            ):  # if all question checks passed
                # print(f"\n\nQUESTION CHECKS PASSED retries: {total_retries}")
                
                if obj_conf["SKIP"]["ANSWER_RELEVANCY_CHECK"]:
                    res = await vet_answer_accuracy_loop(
                        qtuple,
                        run_id,
                        engine_wrapper=engine_wrapper,
                        double_check_counter=double_check_counter,
                        completion_mode=completion_mode,
                        logging_level=logging_level,
                        file_path=file_path
                    )
                else:
                    res = await vet_answer_relevance_loop(
                        qtuple,
                        run_id,
                        engine_wrapper=engine_wrapper,
                        double_check_counter=double_check_counter,
                        completion_mode=completion_mode,
                        logging_level=logging_level,
                        file_path=file_path
                    )
                
                # Return response
                
                vetted_qa_tuples.append(res)
                if res is not None:
                    with open(file_path, "w") as file:
                        json.dump(res, file, indent=4)
                return
            else: # this path is probably redundant
                print("Question accuracy validation failed! Tossing")
                with open(file_path, "w") as file:
                    file.write("failed")
                return
        except Exception as e:
            print("!!ERROR!!")
            print(e)
            traceback.print_exc()
        with open(file_path, "w") as file:
            file.write("failed")
    except Exception as e:
        print(f"Q ERROR: {e}")
        traceback.print_exc()


def extract_questions_from_response(
    generation,
):  # TODO extract to non-controlflow file
    questions = extract_qa_tuples(generation)
    if len(questions) == 0:
        print("FAILED TO GENERATE QUESTIONS!")
        return []
    return questions


def extract_question_from_response(
    generation,
):  # TODO extract to non-controlflow file
    return extract_questions_from_response(generation)[0]


# Question generation
async def generate_qatuples_from_para(
    idx,
    para,
    engine_wrapper_large=None,
    generated_qa_tuples=None,
    qa_tuples_dir=None,
    use_filenames=False,
    completion_mode=None,
    logging_level=None,
):

    # NOTE Set up qatuple generation step #
    prompt_path_qatuples_gen = "qatuples_gen_no_filenames"
    if use_filenames:
        prompt_path_qatuples_gen = "qatuples_gen_filenames"

    if completion_mode:
        prompt_path_qatuples_gen = prompt_path_qatuples_gen + ".txt"
    else:
        prompt_path_qatuples_gen = prompt_path_qatuples_gen + ".yaml"

    qatuples_gen_regex = re.compile(
        r"Questions \(make 4\):\n(.+)", re.IGNORECASE | re.DOTALL
    )
    qatuples_generator = GenerationStep(
        prompt_path=prompt_path_qatuples_gen,
        regex=qatuples_gen_regex,
        sampling_params={
            "max_tokens": 2000,
            "stop": [
                "### Response",
                "\n\n\n\n\n",
                "</s>",
                "# Input:",
                "[INST]",
                "### Instruction",
                "[INST",
                "<|eot_id|>",
                "<|start_header_id|>",
                "<|end_header_id|>",
            ],
            "temperature": 0.8,
            # top_k=-1,
            "top_p": 1,
            # min_p=0.5,
        },
        completion_mode=completion_mode,
        retries=3,
        engine_wrapper=engine_wrapper_large,
        logging_level=logging_level,
        output_processor=extract_questions_from_response,
        prompt_folder=obj_conf["PATH"]["PROMPTS"],
        default_prompt_folder=DEFAULT_PROMPT_PATH,
    use_stop=obj_conf["SYSTEM"]["STOP"]
    )
    # Resume normal control flow code
    try:
        existing_files = glob.glob(
            os.path.join(qa_tuples_dir, f"para_{idx}_*.json")
        )  # check if qs already exist

        if len(existing_files) > 0:  # If files exist, skip this paragraph entirely
            print(f"Skipping para_{idx} as files already exist; loading said files")
            for file_path in existing_files:
                with open(file_path, "r") as file:
                    qa_tuple = tuple(json.load(file))
                generated_qa_tuples.append(qa_tuple)
            return
        question_group_id = make_id()
        # print(f"\n\n\nOUTER LOOP CALL GENERATE QPLAN para: {para}, \n\n idx: {idx}")
        # print(
        #     f"\n\n\nOUTER LOOP CALL GENERATE Q: {para}, \n\n idx: {idx} \n\n plan: {plan}"
        # )
        (
            question_answer_tuples,
            question_generation_output,
        ) = await qatuples_generator.generate(
            arguments={
                "text": para[0],
                "textdetails": para[1],
            }
        )

        question_answer_tuples_more_info = [
            (qatup[0], qatup[1], para[0], para[1], question_group_id, idx, qnum) for qnum, qatup in enumerate(question_answer_tuples)
        ]
        write_output_to_file(
            question_generation_output,
            obj_conf["PATH"]["OUTPUT"] + "/question_generation_generations",
            question_group_id,
        )
        
        for qatup in question_answer_tuples_more_info:
            generated_qa_tuples.append(qatup)
            if qatup[0] is not None:
                file_path = os.path.join(qa_tuples_dir, f"para_{qatup[5]}_q_{qatup[6]}.json")
                with open(file_path, "w") as file:
                    json.dump(qatup, file, indent=4)
            
    except Exception as e:
        print(f"Q ERROR: {e}")
        traceback.print_exc()


def filter_and_graph(tuples):
    # Count the occurrences of None and non-None for each source text
    source_counts = Counter()
    for paragraph, source in tuples:
        if paragraph is None:
            source_counts[source] = source_counts.get(source, [0, 0])
            source_counts[source][0] += 1
        else:
            source_counts[source] = source_counts.get(source, [0, 0])
            source_counts[source][1] += 1

    # Filter out tuples with None and return the new list
    filtered_list = [t for t in tuples if t[0] is not None]
    return filtered_list


## Paragraph Filtering (worthy for questions?)
async def determine_worthy(
    idx,
    p,
    judged_worthy_for_questions,
    output_dir,
    judge: GenerationStep,
):
    # for idx, p in tqdm(enumerate(paragraphs_processed[:10])):
    id = make_id()
    
    file_name = f"{idx}.json"
    file_path = os.path.join(output_dir, file_name)
    # Check if the judgement for this paragraph already exists
    if os.path.isfile(file_path):
        with open(file_path, "r") as file:
            data = json.load(file)
            print("LOADING: ", data)
        if isinstance(data, str):
            judged_worthy_for_questions.append(
                (None, data[7:])
            )  # hacky way of appending only the text name. See the file output of a failed judgement for details (Takes after "failed|")
        else:
            judged_worthy_for_questions.append((data["paragraph"], data["metadata"]))
    else:
        judgement, judgement_output = await judge.generate(arguments={"text": p[0], "textname": p[1]})
        write_output_to_file(judgement_output, obj_conf["PATH"]["OUTPUT"] + "/judge_paragraph_generations", id)
        to_append = (None, p[1])
        if judgement:
            to_append = (p[0], p[1])

        judged_worthy_for_questions.append(to_append)

        # Prepare the data to be written to the file
        if judgement:
            # The paragraph passed the judgement
            data_to_write = {"paragraph": to_append[0], "metadata": to_append[1]}
        else:
            # The paragraph did not pass the judgement
            data_to_write = f"failed|{to_append[1]}"

        # Write the judgement to a unique file as JSON
        with open(file_path, "w") as file:
            json.dump(data_to_write, file)

        # Debug messages
        try:
            if judgement:
                print(f"DEBUG model decided that index {idx} was suitable")
            else:
                print(f"DEBUG model decided that index {idx} was not suitable")
        except:
            print(f"DEBUG max retries exceeded for index {idx}")


def judge_paragraph_processor(
    determination,
):  # TODO extract to separate file to avoid muddying the control flow code
    if "unsuitable" in determination.lower() or "table of contents" in determination.lower():
        return False  # control flow has been modified to use the information it has, based on the determination of the output processors
    elif "suitable" in determination.lower():
        return True


# EXEMPLAR
async def filter_all_questions(
    paragraphs_processed,
    judged_worthy_for_questions,
    engine_wrapper,
    output_dir,
    take_subset=False,
    subset_size=None,
    use_filenames=False,
    rtwl=None,
    completion_mode=None,
    logging_level=None,
):
    if use_filenames:
        prompt_path = "judge_paragraph_filenames"
    else:
        prompt_path = "judge_paragraph_no_filenames"

    judgement_regex = re.compile(
        r"Reasoning and thought process \(reason intelligently\):(.+)",
        re.DOTALL | re.IGNORECASE,
    )

    if completion_mode:
        prompt_path = prompt_path + ".txt"
    else:
        prompt_path = prompt_path + ".yaml"

    judge = GenerationStep(
        prompt_path=prompt_path,
        regex=judgement_regex,
        sampling_params={
            "max_tokens": 1450,
            # "min_p": 0.4,
            "stop": [
                "### Response",
                "\n\n\n\n\n\n\n\n\n\n\n\n\n",
                "</s>",
                "# Input:",
                "[INST]",
                "### Instruction",
                "[INST",
                "<|eot_id|>",
                "<|start_header_id|>",
                "<|end_header_id|>",
            ],
            "temperature": 0.2,
        },
        completion_mode=completion_mode,
        retries=2,
        engine_wrapper=engine_wrapper,
        logging_level=logging_level,  # TODO change to warning
        output_processor=judge_paragraph_processor,
        # return_input_too=False,
        prompt_folder=obj_conf["PATH"]["PROMPTS"],
        default_prompt_folder=DEFAULT_PROMPT_PATH,
        use_stop=obj_conf["SYSTEM"]["STOP"]
    )
    if not take_subset:
        tasks = [
            determine_worthy(idx, p, judged_worthy_for_questions, output_dir, judge)
            for idx, p in enumerate(paragraphs_processed)
        ]
    else:
        tasks = [
            determine_worthy(idx, p, judged_worthy_for_questions, output_dir, judge)
            for idx, p in enumerate(paragraphs_processed[:subset_size])
        ]
    limited_tasks = [rtwl(task) for task in tasks]
    for future in tqdmasyncio.tqdm.as_completed(limited_tasks):
        await future


def sentence_chunking_algorithm(file_path, max_char_length=1900):
    """
    This function takes a plaintext file and chunks it into paragraphs or sentences if the paragraph exceeds max_char_length.

    :param file_path: Path to the plaintext file
    :param max_char_length: The maximum char5acter length for a chunk
    :return: List of chunks with source text information
    """
    chunks_with_source = []
    current_chunk = []
    char_count = 0
    source_name = file_path.replace(".txt", "")

    with open(file_path, "r", encoding="utf-8", errors="ignore") as f:
        content = f.read()
    # try:
    #     with open(file_path, "r", encoding="utf-8") as f:
    #         content = f.read()
    # except Exception as e:
    #     print(f"\nError reading file {file_path}: {e}\n")
    #     return []

    paragraphs = content.split(
        "\n\n"
    )  # Assuming paragraphs are separated by two newlines # TODO change so that if the length is 1 after this, split by tabs instead

    # HOW TO DO IT probably:
    # add tokens to the paragraph until we reach the max length,
    # create chunks out of the remainder of the paragraph (split at max chunk length until it's done)
    # if the final chunk does not have the max length, then make it the new current chunk, set the current token count to its length, and continue with the for loop.
    # Ensure max_char_length is an integer
    max_char_length = int(max_char_length)
    
    for paragraph in paragraphs:
        paragraph = paragraph.strip()  # Remove leading and trailing whitespace
        if not paragraph:  # Skip empty paragraphs
            continue

        paragraph_char_count = len(paragraph)

        # Check if the paragraph itself exceeds the max token length
        if paragraph_char_count > max_char_length:

            # Fallback to character chunking for this paragraph
            end_index = (
                max_char_length - char_count
            )  # after this we will take max_char_length chunks starting from end index until the end of the paragraph
            current_chunk.append(paragraph[:end_index])
            # characters = list(paragraph)
            chunks_with_source.append(("".join(current_chunk), source_name))
            current_chunk = []
            while end_index < paragraph_char_count:
                current_chunk.append(paragraph[end_index : end_index + max_char_length])
                chunks_with_source.append(("".join(current_chunk), source_name))
                current_chunk = []
                end_index += max_char_length

            # # handle the remainder of the paragraph
            # end_index = end_index - max_char_length
            # current_chunk.append(paragraph[end_index:])

            # char_count = paragraph_char_count - end_index
        else:
            if char_count + paragraph_char_count <= max_char_length:
                current_chunk.append(paragraph)
                char_count += paragraph_char_count
            else:
                chunks_with_source.append(("".join(current_chunk), source_name))
                current_chunk = [paragraph]
                char_count = paragraph_char_count

    # Add the last chunk if it exists
    if current_chunk:
        chunks_with_source.append(("\n\n".join(current_chunk), source_name))
        
    # filter out chunks with fewer than 50 characters
    chunks_with_source = [chunk for chunk in chunks_with_source if len(chunk[0]) >= 50]

    return chunks_with_source


def fix_text(to_replace_arr, text):
    for startup in to_replace_arr:
        text = text.replace(startup[0], startup[1])
    return text


async def ensure_multiple_answers_are_same(
    info, conv, multi_turn_conv_generator, completion_mode=None, conversation_instructions="For this conversation, you are generating a chat between a general-purpose AI assistant and a human."
):  # why is this a whole separate function? Once upon a time, LLMs were used in validation here, too. But programmatic validation SEEMS to catch the common problems. This is here so that I can add it back in if I have to.
    """Loop to ensure that the answer is consistent in the conversation and in the tuple."""
    retries = 0
    c = conv
    while retries < 2:  # try twice, since multiturn is an expensive operation
        if process_multiturn_functions.call_all_processors(
            c[0], info[0]
        ):  # if programmatic validation passes
            return c

        retries += 1
        if retries >= 2:
            return None
        # If we're here, majority of relevance checks failed
        print("----------------\n\n\n\nRETRYING!!!!\n\n\n\n----------------")
        # Broken info is 1) rare and 2) handled by the retry limit. We don't want to waste compute on regenerating info as they take time.
        retry = await make_multiturn_conversation(
            info, multi_turn_conv_generator, completion_mode=completion_mode, conversation_instructions=conversation_instructions
        )
        if retry is not None:  # Note: retry CANNOT actually be None
            c = retry
        else:
            # If we failed to generate a retry, don't waste compute
            return None

    return None



async def make_multiturn_conversation(
    info, multi_turn_conv_generator, completion_mode=None, conversation_instructions="For this conversation, you are generating a chat between a general-purpose AI assistant and a human."
):

    conv, conv_output = await multi_turn_conv_generator.generate(
        arguments={
            "question_answer_list": format_qatuples(info[0]).strip(),
            "conversation_instructions": conversation_instructions
        }
    )
    write_output_to_file(
        conv_output,
        obj_conf["PATH"]["OUTPUT"] + "/multiturn_conversation_generations",
        info[4],
    )

    return (conv, info[1], info[2], info[3], info[0])

async def create_info(
    idx,
    group,
    multi_turn_convs_info,
    multi_turn_convs_info_dir,
):

    file_path = os.path.join(multi_turn_convs_info_dir, f"info_{idx}.json")

    # Skip if file already exists
    if not os.path.exists(file_path):
        info = (group, "will", "be", "replaced", make_id())

        with open(file_path, "w") as file:
            json.dump(info, file, indent=4)
    else:
        with open(file_path, "r") as file:
            info = json.load(file)

    multi_turn_convs_info.append(
        [info]
    )  # hacky-looking things because the legacy functionality was simplified.

def read_json_files_info(directory):
    # Create a list to hold the tuples
    tuple_list = []

    # Get all the .json files in the directory, sorted
    json_files = sorted([f for f in os.listdir(directory) if f.endswith(".json")])

    # Read each file and convert the contents
    for file in json_files:
        with open(os.path.join(directory, file), "r") as f:
            data = json.load(f)
            # Ensure the data is in the correct format before converting to tuple
            if (
                isinstance(data, list)
                and len(data) == 5
                and isinstance(data[0], list)
                and all(len(item) == 7 for item in data[0])
                and all(isinstance(i, str) for i in data[1:])
            ):
                tuple_list.append((data[0], data[1], data[2], data[3], data[4]))

    return tuple_list


async def create_conversation(
    idx,
    info,
    engine_wrapper,
    multi_turn_convs,
    multi_turn_convs_dir,
    completion_mode=None,
    logging_level=logging.INFO,
    conversation_instructions="For this conversation, you are generating a chat between a general-purpose AI assistant and a human."
):
    file_path = os.path.join(multi_turn_convs_dir, f"conv_{idx}.json")
    multi_turn_conversation_prompt_path = "multi_turn_assistant_conversation"

    conversation_regex = re.compile(
        f"Conversation that answers the provided question \(be sure that you do not change the questions or answers themselves; AI Assistant will answer the questions, not ask them; the questions and answers provided should be copied word for word, and surrounded by compelling conversation\):\n(.+)",
        re.IGNORECASE | re.DOTALL,
    )

    if completion_mode:
        multi_turn_conversation_prompt_path = (
            multi_turn_conversation_prompt_path + ".txt"
        )
    else:
        multi_turn_conversation_prompt_path = (
            multi_turn_conversation_prompt_path + ".yaml"
        )

    multi_turn_conv_generator = GenerationStep(
        prompt_path=multi_turn_conversation_prompt_path,
        regex=conversation_regex,
        sampling_params={
            "max_tokens": 2000,
            "stop": [
                "### Response",
                "\n\n\n\n\n",
                "</s>",
                "# Input:",
                "[INST]",
                "### Instruction",
                "### Information",
                "## Information",
                "## Instruction",
                "Name:",
                "<|eot_id|>",
                "<|start_header_id|>",
                "<|end_header_id|>",
            ],
            "temperature": 0.8,
            # "top_k": -1,
            "top_p": 1,
            # "min_p": 0.6,
        },
        completion_mode=completion_mode,
        retries=1,
        engine_wrapper=engine_wrapper,
        logging_level=logging_level,
        prompt_folder=obj_conf["PATH"]["PROMPTS"],
        default_prompt_folder=DEFAULT_PROMPT_PATH,
        use_stop=obj_conf["SYSTEM"]["STOP"],
    )

    # Skip if file already exists
    if not os.path.exists(file_path):
        try:
            conv = await make_multiturn_conversation(
                info, multi_turn_conv_generator, completion_mode=completion_mode, conversation_instructions=conversation_instructions
            )
            final_conv = await ensure_multiple_answers_are_same(
                info, conv, multi_turn_conv_generator, completion_mode=completion_mode, conversation_instructions=conversation_instructions
            )

            if final_conv is not None:
                final_conv = (
                    final_conv[0],
                    "AI Assistant",
                    "",
                    "N/A",
                    final_conv[4],
                )
                with open(file_path, "w") as file:
                    json.dump(final_conv, file, indent=4)

            multi_turn_convs.append(final_conv)
        except Exception as e:
            traceback.print_exc()
            print("Had an error, retrying...", e)
    else:
        try:
            with open(file_path, "r", encoding="utf-8") as f:
                data = json.load(f)
                multi_turn_convs.append(data)
            print(f"Skipped generating {file_path} as it already exists")
        except Exception as e:
            print(f"Error reading {file_path}:", e)
            print("Continuing...")


def convert_directory_to_list(directory_path):
    master_list = []
    simplified_list = []
    simplified_rag_list = []

    for filename in os.listdir(directory_path):  # for each file
        if filename.endswith(".json"):  # if it's a conversation file
            filepath = os.path.join(directory_path, filename)  # get the path
            with open(filepath, "r") as file:  # open it
                try:
                    data = json.load(file)  # load its data
                    if isinstance(data, list) and all(
                        isinstance(item, (list, str))
                        for item in data  # if it has the correct format
                    ):

                        data_dict = {
                            "conversation": data[0],
                            "qa_tuples": [
                                tup[:2] for tup in data[4]
                            ],  # only take first two items from each tuple
                            "rag_context": data[4][0][2],
                            "source_filename": data[4][0][3],
                        }
                        master_list.append(
                            data_dict
                        )  # append it as-is to the master-list

                        # Extract and process conversation
                        conversation, primary_char_desc = (
                            data[0],
                            data[1],
                        )  # first and second items are conv and char desc
                        dialogues = process_multiturn_functions.extract_conversation(
                            conversation
                        )

                        # Convert to simplified format
                        simplified_conversations = []
                        simplified_conversations_rag = []

                        # Load system prompts
                        system_prompt_norag = obj_conf["SYSTEM"][
                            "FINAL_ASSISTANT_PROMPT_NO_RAG"
                        ]
                        system_prompt_rag = obj_conf["SYSTEM"][
                            "FINAL_ASSISTANT_PROMPT_RAG"
                        ]
                        simplified_conversations.append(
                            {"from": "system", "value": system_prompt_norag}
                        )

                        simplified_conversations_rag.append(
                            {
                                "from": "system",
                                "value": system_prompt_rag.replace(
                                    "{data}", data_dict["rag_context"]
                                ),
                            }
                        )
                        for i, (charname, message) in enumerate(
                            dialogues
                        ):  # Skipping the first message
                            from_person = "human" if (i % 2) == 0 else "gpt"
                            simplified_conversations.append(
                                {"from": from_person, "value": f"{message}"}
                            )
                            simplified_conversations_rag.append(
                                {
                                    "from": from_person,
                                    "value": f"{message}",
                                }  # same as above, but for the RAG context
                            )

                        if simplified_conversations:  # If there are any conversations
                            simplified_list.append(
                                {"conversations": simplified_conversations}
                            )
                            simplified_rag_list.append(
                                {"conversations": simplified_conversations_rag}
                            )
                except Exception as e:
                    print(f"Error reading {filename}: {e}")

    # Write the master list to a new .jsonl file
    write_1 = obj_conf["PATH"]["OUTPUT"] + "/master_list.jsonl"
    with open(write_1, "w") as file:
        for item in master_list:
            file.write(json.dumps(item) + "\n")

    # Write the simplified data to a different .jsonl file
    write_2 = obj_conf["PATH"]["OUTPUT"] + "/simplified_data_no_rag.jsonl"
    with open(write_2, "w") as file:
        for item in simplified_list:
            file.write(json.dumps(item) + "\n")

    write_3 = obj_conf["PATH"]["OUTPUT"] + "/simplified_data_rag.jsonl"
    with open(write_3, "w") as file:
        for item in simplified_rag_list:
            file.write(json.dumps(item) + "\n")

    print(
        f"Conversion complete. Master list written to {write_1}. Simplified data written to {write_2} (no RAG) and {write_3} (RAG)."
    )


def convert_directory_and_process_conversations(directory_path):
    master_list = []

    for filename in os.listdir(directory_path):
        if filename.endswith(".json"):
            filepath = os.path.join(directory_path, filename)
            with open(filepath, "r") as file:
                try:
                    data = json.load(file)

                    if isinstance(data, list) and all(
                        isinstance(item, (list, str)) for item in data
                    ):
                        # Extract and process the conversation part
                        conversations = (
                            process_multiturn_functions.extract_conversation(data[0])
                        )
                        # Convert tuples back to the formatted string as required
                        data[0] = [
                            f"{charname}: {message}"
                            for charname, message in conversations
                        ]
                        master_list.append(data)
                    else:
                        print(f"File {filename} is not in the expected format.")
                except:
                    print(f"Error reading {filename}")

    # Write the master list to a new file
    with open(obj_conf["PATH"]["OUTPUT"] + "/processed_master_list.json", "w") as file:
        json.dump(master_list, file)

    print(
        "Conversion complete. The processed master list is written to 'processed_master_list.json'."
    )

def create_pretraining_set(directory_path, json_file):
    # Initialize a variable to store the combined text of all files
    combined_text = ""

    # Walk through all directories and files in the directory
    for root, dirs, files in os.walk(directory_path):
        for filename in files:
            file_path = os.path.join(root, filename)

            # Read the contents of the file
            with open(file_path, "r") as file:
                file_contents = file.read()

            # Append the file contents to the combined text, with a separator
            if combined_text:
                combined_text += "\n\n---NEW FILE---\n\n"
            combined_text += file_contents

    # Create a dictionary with the combined text
    data = {"text": combined_text}

    # Save the dictionary as a JSON file
    with open(json_file, "w") as file:
        json.dump(data, file)

    print("JSON file saved successfully.")

def create_pretraining_set(directory_path, json_file):
    # Initialize a variable to store the combined text of all files
    combined_text = ""

    # Walk through all directories and files in the directory
    for root, dirs, files in os.walk(directory_path):
        for filename in files:
            file_path = os.path.join(root, filename)

            # Read the contents of the file
            with open(file_path, "r", encoding="utf-8") as file:
                file_contents = file.read()

            # Append the file contents to the combined text, with a separator
            if combined_text:
                combined_text += "\n\n---NEW FILE---\n\n"
            combined_text += file_contents

    # Create a dictionary with the combined text
    data = {"text": combined_text}

    # Save the dictionary as a JSON file
    with open(json_file, "w") as file:
        json.dump(data, file)

    print("JSON file saved successfully.")<|MERGE_RESOLUTION|>--- conflicted
+++ resolved
@@ -3,11 +3,8 @@
 import re
 import sys
 from tqdm import asyncio as tqdmasyncio
-<<<<<<< HEAD
-=======
 from augmentoolkit.utils.make_id import make_id
 from augmentoolkit.utils.write_output_to_file import write_output_to_file
->>>>>>> bf1e5df8
 from augmentoolkit.generation_functions.safe_formatter import safe_format
 from nltk.tokenize import sent_tokenize
 import matplotlib.pyplot as plt
@@ -51,19 +48,6 @@
 
 
 # Also used basically everywhere:
-<<<<<<< HEAD
-def write_output_to_file(output, directory, uuid):
-    # Ensure directory exists
-    if not os.path.exists(directory):
-        os.makedirs(directory)
-
-    # Define the file path using the directory and UUID
-    file_path = os.path.join(directory, f"{uuid}.yaml")
-
-    # Write the output to the file
-    with open(file_path, "w") as file:
-        file.write(output)
-=======
 def convert_logging_to_dataset(directory):
     print("entering saving mode")
     # found a solution to overfitting on the examples:
@@ -85,97 +69,6 @@
     with open(output_file_path, "w") as f:
         existing_files = glob.glob(
             os.path.join(output_dir, "*.yaml")
-        )
-        
-        for file in existing_files:
-            with open(file,'r') as file2:
-                file_list_of_dicts = yaml.safe_load(file2)
-                
-            # print(file_list_of_dicts)
-            
-            sysprompt = {"from": "system", "value": file_list_of_dicts[0]["content"]}
-            input = {"from": "human", "value": file_list_of_dicts[-2]["content"]}
-            output = {"from": "gpt", "value": file_list_of_dicts[-1]["content"]}
-            
-            json_to_write = {"conversations": [sysprompt, input, output]}
-            
-            f.write(json.dumps(json_to_write) + "\n")
-    print("...Converted successfully (we think)")
-    
-    
-    
-    
-    
-    
-def convert_revised_questions_to_question_generation_training(qa_tuples_by_paragraph, use_filenames):
-    print("entering saving mode")
-    # found a solution to overfitting on the examples:
-    # TRAIN WITHOUT THEM
-    # This will produce a WEALTH of instruct data
-    # fucking awesome, hopefully
-    # also it's also about the domain, lmao
-    # so more domain knowledge
-    
-    output_file_path = os.path.join(obj_conf["PATH"]["OUTPUT"], "questions_generation_dataset.jsonl")
-    
-    if use_filenames:
-        question_generation_prompt = os.path.join(obj_conf["PATH"]["PROMPTS"], "qatuples_gen_filenames.yaml")
-    else:
-        question_generation_prompt = os.path.join(obj_conf["PATH"]["PROMPTS"], "qatuples_gen_no_filenames.yaml")
->>>>>>> bf1e5df8
-
-    with open(question_generation_prompt, "r") as f:
-        qgen_prompt_full = yaml.safe_load(f)
-        
-        sysprompt = qgen_prompt_full[0]["content"]
-        input_template = qgen_prompt_full[-1]["content"]
-    
-    # revised_questions_output_path = os.path.join(obj_conf["PATH"]["OUTPUT"], "qatuples_revised")
-    with open(output_file_path, 'w') as out_file:
-        for qatup_group in qa_tuples_by_paragraph:
-            answer = format_qatuples(qatup_group)
-            text = qatup_group[0][2]
-            
-            # print(text)
-            if not use_filenames:
-                input_text = safe_format(input_template, text=text)
-            else:
-                textname = qatup_group[0][3]
-                input_text = safe_format(input_template, text=text, textname=textname)
-            sysprompt_obj = {"from": "system", "value": sysprompt}
-            input_obj = {"from": "human", "value": input_text}
-            answer_obj = {"from": "gpt", "value": answer}
-            
-            convo = [sysprompt_obj, input_obj, answer_obj]
-            out_file.write(json.dumps(convo) + "\n")
-
-    print("...Converted successfully (we think)")
-    
-    
-    
-    
-
-def convert_logging_to_dataset(directory):
-    print("entering saving mode")
-    # found a solution to overfitting on the examples:
-    # TRAIN WITHOUT THEM
-    # This will produce a WEALTH of instruct data
-    # fucking awesome, hopefully
-    # also it's also about the domain, lmao
-    # so more domain knowledge
-    
-    output_dir = os.path.join(obj_conf["PATH"]["OUTPUT"], directory)
-    
-    output_file_path = os.path.join(obj_conf["PATH"]["OUTPUT"], directory + "_DATAGEN_OUTPUT.jsonl")
-    
-    
-    
-    if not os.path.exists(output_dir):
-        raise Exception("ERROR!! Trying to convert a logging directory to a dataset, when that directory does not exist!")
-        
-    with open(output_file_path, "w") as f:
-        existing_files = glob.glob(
-            os.path.join(output_dir, "*.txt")
         )
         
         for file in existing_files:
